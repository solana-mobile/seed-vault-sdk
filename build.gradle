--- conflicted
+++ resolved
@@ -25,13 +25,8 @@
 }
 
 plugins {
-<<<<<<< HEAD
-    id 'com.android.application' version '8.4.0' apply false
+    id 'com.android.application' version '8.4.1' apply false
     id 'com.android.library' version '8.4.1' apply false
-=======
-    id 'com.android.application' version '8.4.1' apply false
-    id 'com.android.library' version '8.4.0' apply false
->>>>>>> 1a620e3c
     id 'org.jetbrains.kotlin.android' version '1.9.24' apply false
     id 'io.github.gradle-nexus.publish-plugin' version '2.0.0'
 }
