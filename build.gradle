--- conflicted
+++ resolved
@@ -25,13 +25,8 @@
 }
 
 plugins {
-<<<<<<< HEAD
     id 'com.android.application' version '8.3.1' apply false
-    id 'com.android.library' version '8.3.0' apply false
-=======
-    id 'com.android.application' version '8.3.0' apply false
     id 'com.android.library' version '8.3.1' apply false
->>>>>>> 7b7f4047
     id 'org.jetbrains.kotlin.android' version '1.9.23' apply false
     id 'io.github.gradle-nexus.publish-plugin' version '1.3.0'
 }
