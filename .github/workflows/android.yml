name: Android CI

on:
  push:
    branches: [ main ]
  pull_request:
    branches: [ main ]
  release:
    types: [ published ]

jobs:
  build:
    runs-on: ubuntu-latest

    steps:
      # Setup
      - uses: actions/checkout@v4
<<<<<<< HEAD
      - name: set up JDK 17
=======
      - name: set up JDK 11
>>>>>>> 6fd15972
        uses: actions/setup-java@v4
        with:
          java-version: '17'
          distribution: 'temurin'
          cache: gradle

      # Build
      - name: Grant execute permission for gradlew
        run: chmod +x gradlew
      - name: Build with Gradle
        run: ./gradlew build

      # Upload libraries to workflow artifacts
      - uses: actions/upload-artifact@v4
        if: ${{ github.event_name != 'pull_request' }}
        with:
          name: libraries
          path: seedvault/build/outputs/aar/*.aar
          if-no-files-found: error
          retention-days: 5

      # Upload javadoc to workflow artifacts
      - uses: actions/upload-artifact@v4
        if: ${{ github.event_name != 'pull_request' }}
        with:
          name: seedvault-javadoc
          path: |
            seedvault/build/docs/*
            !seedvault/build/docs/**/*.zip
          if-no-files-found: error
          retention-days: 1

      # Publish to Maven Central (only for releases that start with 'v')
      - name: Publish to Maven Central (release only)
        if: ${{ github.event_name == 'release' && startsWith(github.event.release.tag_name, 'v') }}
        env:
          ORG_GRADLE_PROJECT_signingKey: ${{ secrets.MAVEN_CENTRAL_PUBLISHING_PRIVATE_KEY }}
          ORG_GRADLE_PROJECT_signingPassword: ${{ secrets.MAVEN_CENTRAL_PUBLISHING_PRIVATE_KEY_PASSWORD }}
          ORG_GRADLE_PROJECT_sonatypeUsername: ${{ secrets.MAVEN_CENTRAL_PUBLISHING_USERNAME }}
          ORG_GRADLE_PROJECT_sonatypePassword: ${{ secrets.MAVEN_CENTRAL_PUBLISHING_PASSWORD }}
          TAG: ${{ github.event.release.tag_name }}
        run: ./gradlew publishToSonatype closeAndReleaseSonatypeStagingRepository -P version=${TAG:1}

  # Note: only runs on 'push' events
  publish-to-gh-pages:
    runs-on: ubuntu-latest
    needs: build
    concurrency: publish-to-gh-pages
    if: ${{ github.event_name == 'push' }}

    steps:
      - name: Update seedvault javadoc
        uses: solana-mobile/gha-commit-artifact-to-branch@v2
        with:
          token: ${{ secrets.UPDATE_GITHUB_PAGES_TOKEN }}
          branch: gh-pages
          artifact-name: seedvault-javadoc
          dest: seedvault
          commit-message: 'Update seedvault javadoc'

  # Note: only runs on 'release' events
  upload-to-release:
    runs-on: ubuntu-latest
    needs: build
    permissions:
      contents: write # needed for uploading files to releases
    if: ${{ github.event_name == 'release' }}

    steps:
      - uses: actions/download-artifact@v4
        with:
          name: libraries
          path: libraries
      - uses: actions/download-artifact@v4
        with:
          name: seedvault-javadoc
          path: seedvault-javadoc
      - name: Compress seedvault javadoc
        run: tar -cvzf seedvault-javadoc/seedvault-javadoc.tgz -C seedvault-javadoc javadoc
      - name: Upload files to release
        run: gh release -R ${GITHUB_REPOSITORY} upload ${TAG} ${FILES}
        env:
          GITHUB_TOKEN: ${{ secrets.GITHUB_TOKEN }}
          TAG: ${{ github.event.release.tag_name }}
          FILES: |
            libraries/*.aar
            seedvault-javadoc/seedvault-javadoc.tgz<|MERGE_RESOLUTION|>--- conflicted
+++ resolved
@@ -15,11 +15,7 @@
     steps:
       # Setup
       - uses: actions/checkout@v4
-<<<<<<< HEAD
       - name: set up JDK 17
-=======
-      - name: set up JDK 11
->>>>>>> 6fd15972
         uses: actions/setup-java@v4
         with:
           java-version: '17'
